// Licensed under the Apache License, Version 2.0
// <LICENSE-APACHE or http://www.apache.org/licenses/LICENSE-2.0> or the MIT license
// <LICENSE-MIT or http://opensource.org/licenses/MIT>, at your option.
// All files in the project carrying such notice may not be copied, modified, or distributed
// except according to those terms.
use std::fmt::{Debug, Error as FmtError, Formatter};
use std::mem::forget;
use std::ops::Deref;
use std::ptr::{null_mut, NonNull};
use winapi::um::unknwnbase::IUnknown;
use winapi::Interface;

// ComPtr to wrap COM interfaces sanely
#[repr(transparent)]
pub struct ComPtr<T>(NonNull<T>);
impl<T> ComPtr<T> {
    /// Creates a `ComPtr` to wrap a raw pointer.
    /// It takes ownership over the pointer which means it does __not__ call `AddRef`.
    /// `T` __must__ be a COM interface that inherits from `IUnknown`.
    pub unsafe fn new(ptr: *mut T) -> Option<ComPtr<T>>
    where
        T: Interface,
    {
        NonNull::new(ptr).map(ComPtr)
    }
    /// Creates a `ComPtr` to wrap a raw pointer.
    /// It takes ownership over the pointer which means it does __not__ call `AddRef`.
    /// `T` __must__ be a COM interface that inherits from `IUnknown`.
    /// The raw pointer must not be null or this function will panic.
    pub unsafe fn from_raw(ptr: *mut T) -> ComPtr<T>
    where
        T: Interface,
    {
        ComPtr(NonNull::new(ptr).expect("ptr should not be null"))
    }
    /// Simplifies the common pattern of calling a function to initialize a ComPtr.
    /// May leak the COM pointer if the function panics after initializing the pointer.
    /// The pointer provided to the function starts as a null pointer.
    /// If the pointer is initialized to a non-null value, it will be interpreted as a valid COM
    /// pointer, even if the function returns an error in which case it will be released by
    /// `from_fn` and a warning logged if logging is enabled.
    pub unsafe fn from_fn<F, E>(fun: F) -> Result<Option<ComPtr<T>>, E>
    where
        T: Interface,
        F: FnOnce(&mut *mut T) -> Result<(), E>,
    {
        let mut ptr = null_mut();
        let res = fun(&mut ptr);
        let com = ComPtr::new(ptr);
        match res {
            Ok(()) => Ok(com),
            Err(err) => {
                if com.is_some() {
                    #[cfg(feature = "log")] log::warn!("ComPtr::from_fn had an initialized COM pointer despite the function returning an error")
                }
                Err(err)
            }
        }
    }
    /// Casts up the inheritance chain
    pub fn up<U>(self) -> ComPtr<U>
    where
        T: Deref<Target = U>,
        U: Interface,
    {
        unsafe { ComPtr::from_raw(self.into_raw() as *mut U) }
    }
    /// Extracts the raw pointer.
    /// You are now responsible for releasing it yourself.
    pub fn into_raw(self) -> *mut T {
        let p = self.0.as_ptr();
        forget(self);
        p
    }
    /// For internal use only.
    fn as_unknown(&self) -> &IUnknown {
        unsafe { &*(self.as_raw() as *mut IUnknown) }
    }
    /// Performs QueryInterface fun.
    pub fn cast<U>(&self) -> Result<ComPtr<U>, i32>
    where
        U: Interface,
    {
        let mut obj = null_mut();
        let err = unsafe { self.as_unknown().QueryInterface(&U::uuidof(), &mut obj) };
        if err < 0 {
            return Err(err);
        }
        Ok(unsafe { ComPtr::from_raw(obj as *mut U) })
    }
    /// Obtains the raw pointer without transferring ownership.
    /// Do __not__ release this pointer because it is still owned by the `ComPtr`.
    pub fn as_raw(&self) -> *mut T {
        self.0.as_ptr()
    }
}
impl<T> Deref for ComPtr<T> {
    type Target = T;
    fn deref(&self) -> &T {
        unsafe { &*self.as_raw() }
    }
}
impl<T> Clone for ComPtr<T>
where
    T: Interface,
{
    fn clone(&self) -> Self {
        unsafe {
            self.as_unknown().AddRef();
            ComPtr::from_raw(self.as_raw())
        }
    }
}
impl<T> Debug for ComPtr<T> {
    fn fmt(&self, f: &mut Formatter) -> Result<(), FmtError> {
        write!(f, "{:?}", self.0)
    }
}
impl<T> Drop for ComPtr<T> {
    fn drop(&mut self) {
        unsafe {
<<<<<<< HEAD
            self.as_unknown().Release();
=======
            let ptr = self.as_raw() as *mut IUnknown;
            let release_fn = (*(*ptr).lpVtbl).Release;
            release_fn(ptr);
>>>>>>> 9cc2988e
        }
    }
}
impl<T> PartialEq<ComPtr<T>> for ComPtr<T>
where
    T: Interface,
{
    fn eq(&self, other: &ComPtr<T>) -> bool {
        self.0 == other.0
    }
}<|MERGE_RESOLUTION|>--- conflicted
+++ resolved
@@ -119,13 +119,9 @@
 impl<T> Drop for ComPtr<T> {
     fn drop(&mut self) {
         unsafe {
-<<<<<<< HEAD
-            self.as_unknown().Release();
-=======
             let ptr = self.as_raw() as *mut IUnknown;
             let release_fn = (*(*ptr).lpVtbl).Release;
             release_fn(ptr);
->>>>>>> 9cc2988e
         }
     }
 }
